"""
Base analyzer module providing foundational classes for code analysis.

This module defines the core interfaces and data structures used throughout
the DinoScan analysis framework.
"""

import ast
import os
from abc import ABC, abstractmethod
from dataclasses import dataclass, field
from enum import Enum
from pathlib import Path
from typing import Any

from .error_handler import ErrorHandler
from .file_types import FileTypeManager
from .settings_manager import SettingsManager


class Severity(Enum):
    """Analysis finding severity levels."""

    CRITICAL = "Critical"
    HIGH = "High"
    MEDIUM = "Medium"
    LOW = "Low"
    INFO = "Info"


class Category(Enum):
    """Analysis category types."""

    SECURITY = "security"
    STYLE = "style"
    COMPLEXITY = "complexity"
    DOCUMENTATION = "documentation"
    DUPLICATES = "duplicates"
    IMPORTS = "imports"
    DEAD_CODE = "dead-code"
    PERFORMANCE = "performance"


@dataclass
class Finding:
    """Represents a single analysis finding."""

    # Core identification
    rule_id: str
    category: Category
    severity: Severity
    message: str

    # Location information
    file_path: str
    line_number: int
    column_number: int = 0
    end_line: int = 0
    end_column: int = 0

    # Context and details
    context: str = ""
    code_snippet: str = ""
    suggestion: str = ""
    cwe: str | None = None
    confidence: float = 1.0

    # Additional metadata
    fixable: bool = False
    external_refs: list[str] = field(default_factory=list)
    tags: set[str] = field(default_factory=set)

    def to_dict(self) -> dict[str, Any]:
        """Convert finding to dictionary format."""
        return {
            "rule_id": self.rule_id,
            "category": self.category.value,
            "severity": self.severity.value,
            "message": self.message,
            "file_path": self.file_path,
            "line_number": self.line_number,
            "column_number": self.column_number,
            "end_line": self.end_line,
            "end_column": self.end_column,
            "context": self.context,
            "code_snippet": self.code_snippet,
            "suggestion": self.suggestion,
            "cwe": self.cwe,
            "confidence": self.confidence,
            "fixable": self.fixable,
            "external_refs": self.external_refs,
            "tags": list(self.tags),
        }


@dataclass
class AnalysisResult:
    """Contains the complete results of an analysis run."""

    # Basic metadata
    analyzer_name: str
    version: str
    timestamp: str
    project_path: str

    # Results
    findings: list[Finding] = field(default_factory=list)
    files_analyzed: list[str] = field(default_factory=list)
    files_skipped: list[str] = field(default_factory=list)

    # Statistics
    analysis_duration: float = 0.0
    rules_executed: list[str] = field(default_factory=list)

    # Configuration used
    config: dict[str, Any] = field(default_factory=dict)

    def add_finding(self, finding: Finding) -> None:
        """Add a finding to the results."""
        self.findings.append(finding)

    def get_findings_by_severity(self, severity: Severity) -> list[Finding]:
        """Get all findings of a specific severity."""
        return [f for f in self.findings if f.severity == severity]

    def get_findings_by_category(self, category: Category) -> list[Finding]:
        """Get all findings of a specific category."""
        return [f for f in self.findings if f.category == category]

    def get_findings_by_file(self, file_path: str) -> list[Finding]:
        """Get all findings for a specific file."""
        return [f for f in self.findings if f.file_path == file_path]

    def get_summary_stats(self) -> dict[str, Any]:
        """Get summary statistics."""
        severity_counts = {}
        category_counts = {}

        for finding in self.findings:
            severity_counts[finding.severity.value] = (
                severity_counts.get(finding.severity.value, 0) + 1
            )
            category_counts[finding.category.value] = (
                category_counts.get(finding.category.value, 0) + 1
            )

        return {
            "total_findings": len(self.findings),
            "files_analyzed": len(self.files_analyzed),
            "files_skipped": len(self.files_skipped),
            "severity_breakdown": severity_counts,
            "category_breakdown": category_counts,
            "fixable_issues": len([f for f in self.findings if f.fixable]),
            "analysis_duration": self.analysis_duration,
        }

    def to_dict(self) -> dict[str, Any]:
        """Convert result to dictionary format."""
        return {
            "analyzer_name": self.analyzer_name,
            "version": self.version,
            "timestamp": self.timestamp,
            "project_path": self.project_path,
            "findings": [f.to_dict() for f in self.findings],
            "files_analyzed": self.files_analyzed,
            "files_skipped": self.files_skipped,
            "analysis_duration": self.analysis_duration,
            "rules_executed": self.rules_executed,
            "config": self.config,
            "summary": self.get_summary_stats(),
        }


class BaseAnalyzer(ABC):
    """Abstract base class for all DinoScan analyzers with enhanced capabilities."""

    def __init__(self, config: dict[str, Any] | None = None):
        """Initialize analyzer with optional configuration."""
        self.config = config or {}
        self.name = self.__class__.__name__
        self.version = "2.0.0"

        # Initialize managers
        self.error_handler = ErrorHandler(f"dinoscan.{self.name}")
        self.file_type_manager = FileTypeManager()
        self.settings_manager = SettingsManager(self.config.get("workspace_path"))

        # Legacy exclusions for backward compatibility
        self._excluded_dirs = set()
        self._excluded_files = set()
        self._included_extensions = set()
        self._load_exclusions()

    def _load_exclusions(self) -> None:
        """Load file and directory exclusions from config (legacy support)."""
        exclude_config = self.config.get("exclusions", {})

        self._excluded_dirs.update(
            exclude_config.get(
                "directories",
                [
                    "__pycache__",
                    ".git",
                    ".pytest_cache",
                    ".mypy_cache",
                    "venv",
                    "env",
                    ".env",
                    "node_modules",
                    "build",
                    "dist",
                    ".vscode",
                    ".idea",
                    "htmlcov",
                    "coverage",
                ],
            )
        )

        self._excluded_files.update(
            exclude_config.get(
                "files",
                [
                    "*.pyc",
                    "*.pyo",
                    "*.pyd",
                    "*.so",
                    "*.dll",
                    "*.exe",
                    "*.log",
                    "*.tmp",
                    "*.cache",
                    "*.lock",
                    "*.pid",
                    "*.min.js",
                    "*.min.css",
                    "*.bundle.js",
                    "*.bundle.css",
                ],
            )
        )

        self._included_extensions.update(
            exclude_config.get(
                "extensions", [".py", ".js", ".ts", ".jsx", ".tsx", ".vue", ".svelte"]
            )
        )

    def should_analyze_file(self, file_path: str) -> bool:
        """Determine if a file should be analyzed using enhanced filtering."""
        # Use settings manager for primary exclusion logic
        if self.settings_manager.should_exclude_file(file_path):
            self.error_handler.log_file_skipped(file_path, "excluded by settings")
            return False

        # Check if file type is supported
        language = self.file_type_manager.get_language(file_path)
        if not language:
            self.error_handler.log_file_skipped(file_path, "unsupported file type")
            return False

        # Check if file extension is supported by this analyzer
        supported_extensions = self.get_supported_extensions()
        if Path(file_path).suffix not in supported_extensions:
            self.error_handler.log_file_skipped(
                file_path, "unsupported extension for this analyzer"
            )
            return False

        # Legacy exclusion check for backward compatibility
        path = Path(file_path)

        # Check excluded directories (legacy)
        for excluded_dir in self._excluded_dirs:
            if excluded_dir in path.parts:
                self.error_handler.log_file_skipped(
                    file_path, f"excluded directory: {excluded_dir}"
                )
                return False

        # Check excluded files (legacy pattern matching)
        file_name = path.name
        for pattern in self._excluded_files:
            if pattern.replace("*", "") in file_name:
                self.error_handler.log_file_skipped(
                    file_path, f"excluded file pattern: {pattern}"
                )
                return False

        return True

    def analyze_file(self, file_path: str) -> list[Finding]:
        """Analyze a single file and return findings with enhanced error handling."""
        if not self.should_analyze_file(file_path):
            return []

        self.error_handler.log_analysis_start(file_path, self.name)

        try:
            # For backward compatibility, existing analyzers override this method directly
            findings = self._do_analysis(file_path)
            self.error_handler.log_analysis_complete(
                file_path, self.name, len(findings)
            )
            return findings
        except Exception as e:
            self.error_handler.logger.error("Error analyzing %s: %s", file_path, e)
            return []

    @staticmethod
    def _do_analysis(file_path: str) -> list[Finding]:
        """Default analysis implementation - can be overridden by subclasses."""
        return []

    @abstractmethod
    def get_supported_extensions(self) -> set[str]:
        """Return set of file extensions this analyzer supports."""
<<<<<<< HEAD
        ...
=======
>>>>>>> 42ecd272

    def safe_read_file(self, file_path: str) -> str | None:
        """Safely read file content."""
        return self.error_handler.safe_file_read(file_path)

    def safe_parse_ast(self, content: str, filename: str) -> ast.AST | None:
        """Safely parse AST from content."""
        return self.error_handler.safe_ast_parse(content, filename)

    def is_enabled(self) -> bool:
        """Check if this analyzer is enabled in settings."""
        analyzer_key = self.name.lower().replace("analyzer", "")
        return self.settings_manager.is_analyzer_enabled(analyzer_key)

    @staticmethod
    def get_analyzer_type() -> str:
        """Get the type/category of this analyzer."""
        return "general"

    def create_finding(
        self,
        file_path: str,
        line: int,
        column: int,
        message: str,
        severity: Severity = Severity.MEDIUM,
        category: Category = Category.STYLE,
        rule_id: str = "",
        suggestion: str = "",
        code_snippet: str = "",
        context: str = "",
        fixable: bool = False,
    ) -> Finding:
        """Create a finding with proper defaults."""
        if not rule_id:
            rule_id = f"{self.name.lower()}_rule"

        return Finding(
            rule_id=rule_id,
            category=category,
            severity=severity,
            message=message,
            file_path=file_path,
            line_number=line,
            column_number=column,
            context=context,
            code_snippet=code_snippet,
            suggestion=suggestion,
            fixable=fixable,
        )

    def analyze_project(self, project_path: str) -> AnalysisResult:
        """Analyze an entire project directory with enhanced filtering."""
        import time
        from datetime import datetime

        if not self.is_enabled():
            # Return empty result if analyzer is disabled
            return AnalysisResult(
                analyzer_name=self.name,
                version=self.version,
                timestamp=datetime.now().isoformat(),
                project_path=project_path,
                config=self.config,
            )

        start_time = time.time()
        result = AnalysisResult(
            analyzer_name=self.name,
            version=self.version,
            timestamp=datetime.now().isoformat(),
            project_path=project_path,
            config=self.config,
        )
        # Use enhanced file scanning
        try:
            analyzable_files = self.file_type_manager.get_analyzable_files(
                project_path, self.config
            )
        except Exception:
            # Fallback to legacy scanning
            analyzable_files = self._legacy_file_scan(project_path)

        # Process files
        for file_path in analyzable_files:
            if not self.should_analyze_file(file_path):
                result.files_skipped.append(file_path)
                continue

            # Check if file extension is supported by this analyzer
            supported_extensions = self.get_supported_extensions()
            if Path(file_path).suffix not in supported_extensions:
                result.files_skipped.append(file_path)
                continue

            try:
                findings = self.analyze_file(file_path)
                result.findings.extend(findings)
                result.files_analyzed.append(file_path)
            except Exception as e:
                # Log error and continue
                self.error_handler.logger.error("Error analyzing %s: %s", file_path, e)
                result.files_skipped.append(file_path)

        result.analysis_duration = time.time() - start_time
        return result

    def _legacy_file_scan(self, project_path: str) -> list[str]:
        """Legacy file scanning for backward compatibility."""
        files = []
        supported_extensions = self.get_supported_extensions()

        for root, dirs, filenames in os.walk(project_path):
            # Skip excluded directories
            dirs[:] = [d for d in dirs if d not in self._excluded_dirs]

            for filename in filenames:
                file_path = os.path.join(root, filename)
                if Path(file_path).suffix in supported_extensions:
                    files.append(file_path)

        return files

    @staticmethod
    def get_rule_documentation() -> dict[str, str]:
        """Return documentation for all rules implemented by this analyzer."""
        return {}

    @staticmethod
    def normalize_path(file_path: str) -> str:
        """Normalize a file path for consistent comparison."""
        return os.path.normpath(os.path.abspath(file_path))

    @staticmethod
    def get_file_extension(file_path: str) -> str:
        """Get the file extension from a file path."""
        return Path(file_path).suffix.lower()

    @staticmethod
    def is_python_file(file_path: str) -> bool:
        """Check if a file is a Python file based on extension."""
        python_extensions = {".py", ".pyw", ".pyx", ".pyi"}
        return BaseAnalyzer.get_file_extension(file_path) in python_extensions


class ASTAnalyzer(BaseAnalyzer):
    """Base class for AST-based analyzers with enhanced parsing."""

    def __init__(self, config: dict[str, Any] | None = None):
        super().__init__(config)
        self._ast_cache: dict[str, ast.AST] = {}

    def parse_file(self, file_path: str) -> ast.AST | None:
        """Parse a file and return its AST, with caching and enhanced error handling."""
        if file_path in self._ast_cache:
            return self._ast_cache[file_path]

        # Use safe file reading from error handler
        content = self.safe_read_file(file_path)
        if content is None:
            return None

        # Use safe AST parsing from error handler
        tree = self.safe_parse_ast(content, file_path)
        if tree is not None:
            self._ast_cache[file_path] = tree

        return tree

    def get_line_content(self, file_path: str, line_number: int) -> str:
        """Get the content of a specific line from a file."""
        content = self.safe_read_file(file_path)
        if content is None:
            return ""

        return self.get_line_content_from_string(content, line_number)

    @staticmethod
    def get_line_content_from_string(content: str, line_number: int) -> str:
        """Get the content of a specific line from string content."""
        try:
            lines = content.splitlines()
            if 1 <= line_number <= len(lines):
                return lines[line_number - 1].rstrip()
        except (IndexError, ValueError):
            return ""
        return ""

    def get_context_lines(
        self, file_path: str, line_number: int, context_size: int = 3
    ) -> str:
        """Get context lines around a specific line."""
        content = self.safe_read_file(file_path)
        if content is None:
            return ""

        return self.get_context_lines_from_string(content, line_number, context_size)

    @staticmethod
    def get_context_lines_from_string(
        content: str, line_number: int, context_size: int = 3
    ) -> str:
        """Get context lines around a specific line from string content."""
        try:
            lines = content.splitlines()
            start_line = max(0, line_number - context_size - 1)
            end_line = min(len(lines), line_number + context_size)
            context_lines = lines[start_line:end_line]
            return "\n".join(context_lines)
        except (IndexError, ValueError):
            return ""

    def clear_cache(self) -> None:
        """Clear the AST cache."""
        self._ast_cache.clear()

    @staticmethod
    def extract_string_literals(node: ast.AST) -> list[str]:
        """Extract all string literals from an AST node."""
        string_literals = []
        for child in ast.walk(node):
            if isinstance(child, ast.Constant) and isinstance(child.value, str):
                string_literals.append(child.value)
            elif isinstance(child, ast.Str):  # Python < 3.8 compatibility
                string_literals.append(child.s)
        return string_literals

    @staticmethod
    def get_function_complexity(node: ast.FunctionDef) -> int:
        """Calculate cyclomatic complexity of a function."""
        complexity = 1  # Base complexity
        for child in ast.walk(node):
            if isinstance(child, (ast.If, ast.While, ast.For, ast.AsyncFor)):
                complexity += 1
            elif isinstance(child, ast.ExceptHandler):
                complexity += 1
            elif isinstance(child, ast.BoolOp) and isinstance(
                child.op, (ast.And, ast.Or)
            ):
                complexity += len(child.values) - 1
        return complexity

    @staticmethod
    def get_node_name(node: ast.AST) -> str:
        """Get the name of an AST node if it has one."""
        if isinstance(node, (ast.FunctionDef, ast.ClassDef, ast.AsyncFunctionDef)):
            return node.name
        elif isinstance(node, ast.Name):
            return node.id
        elif isinstance(node, ast.arg):
            return node.arg
        return ""<|MERGE_RESOLUTION|>--- conflicted
+++ resolved
@@ -315,10 +315,8 @@
     @abstractmethod
     def get_supported_extensions(self) -> set[str]:
         """Return set of file extensions this analyzer supports."""
-<<<<<<< HEAD
+
         ...
-=======
->>>>>>> 42ecd272
 
     def safe_read_file(self, file_path: str) -> str | None:
         """Safely read file content."""
