--- conflicted
+++ resolved
@@ -379,10 +379,7 @@
                     raise ValueError("PyYAML not installed, cannot save YAML config")
             else:
                 raise ValueError(f"Unsupported config file format: {path.suffix}")
-<<<<<<< HEAD
-=======
-
->>>>>>> 2776d413
+
         except Exception as e:
             print(f"Error saving config to {output_path}: {e}")
             raise
