--- conflicted
+++ resolved
@@ -1,4 +1,3 @@
-<<<<<<< HEAD
 ﻿name: "CodeQL Security Analysis"
 
 on:
@@ -95,82 +94,3 @@
                   name: codeql-results-${{ matrix.language }}
                   path: sarif-results/
                   retention-days: 30
-=======
-# For most projects, this workflow file will not need changing; you simply need
-# to commit it to your repository.
-#
-# You may wish to alter this file to override the set of languages analyzed,
-# or to provide custom queries or build instructions for JavaScript/TypeScript.
-# For more information, see: https://docs.github.com/en/actions/security-guides/configuring-code-scanning
-
-name: "CodeQL"
-
-"on":
-  push:
-    branches: [ "main", "master", "develop" ]
-  pull_request:
-    branches: [ "main", "master", "develop" ]
-  schedule:
-    - cron: '30 2 * * 1'  # Weekly on Monday at 2:30 AM UTC
-
-jobs:
-  analyze:
-    name: Analyze
-    # Runner size impacts CodeQL analysis time. To learn more, please see:
-    #   - https://gh.io/recommended-hardware-resources-for-running-codeql
-    #   - https://gh.io/supported-runners-and-hardware-resources
-    #   - https://gh.io/using-larger-runners
-    # Consider using larger runners for possible analysis time improvements.
-    runs-on: ${{ (matrix.language == 'swift' && 'macos-latest') || 'ubuntu-latest' }}
-    timeout-minutes: ${{ (matrix.language == 'swift' && 120) || 360 }}
-    permissions:
-      actions: read
-      contents: read
-      security-events: write
-
-    strategy:
-      fail-fast: false
-      matrix:
-        language: [ 'python', 'javascript' ]
-        # CodeQL supports [ 'cpp', 'csharp', 'go', 'java', 'javascript', 'python', 'ruby', 'swift' ]
-        # Use only 'java' to analyze code written in Java, Kotlin or both
-        # Use only 'javascript' to analyze code written in JavaScript, TypeScript or both
-        # Learn more about CodeQL language support at https://aka.ms/codeql-docs/language-support
-
-    steps:
-    - name: Checkout repository
-      uses: actions/checkout@v4
-
-    # Initializes the CodeQL tools for scanning.
-    - name: Initialize CodeQL
-      uses: github/codeql-action/init@v3
-      with:
-        languages: ${{ matrix.language }}
-        # If you wish to specify custom queries, you can do so here or in a config file.
-        # By default, queries listed here will override any specified in a config file.
-        # Prefix the list here with "+" to use these queries and those in the config file.
-        
-        # For more details on CodeQL's query suites, refer to: https://docs.github.com/en/code-security/code-scanning/automatically-scanning-your-code-for-vulnerabilities-and-errors/configuring-code-scanning#using-queries-in-ql-packs
-        queries: security-extended,security-and-quality
-
-    # Set up Node.js for TypeScript/JavaScript analysis
-    - name: Setup Node.js
-      if: matrix.language == 'javascript'
-      uses: actions/setup-node@v4
-      with:
-        node-version: '18'
-
-    # Install dependencies (CodeQL can analyze source files without compilation)
-    - name: Install dependencies
-      if: matrix.language == 'javascript'
-      run: |
-        cd vscode-extension
-        npm ci
-
-    # No build step needed for Python - CodeQL will analyze source directly
-
-    - name: Perform CodeQL Analysis
-      uses: github/codeql-action/analyze@v3
-      with:
-        category: "/language:${{matrix.language}}"
->>>>>>> 941ae01e
